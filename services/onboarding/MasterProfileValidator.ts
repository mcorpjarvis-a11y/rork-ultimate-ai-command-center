/**
 * MasterProfileValidator
 * 
 * Validates master profile creation and ensures OAuth providers are connected.
 * Enforces data integrity and proper OAuth flow.
 */

import MasterProfile from '@/services/auth/MasterProfile';
import AuthManager from '@/services/auth/AuthManager';
import { MasterProfile as MasterProfileType } from '@/services/auth/types';

export interface ProfileValidationResult {
  isValid: boolean;
  hasEmail: boolean;
  hasName: boolean;
  hasOAuthProvider: boolean;
  errors: string[];
  warnings: string[];
}

class MasterProfileValidatorManager {
  /**
   * Validate master profile before creation
   * Ensures all required fields are present and OAuth is connected
   */
  async validateProfileCreation(profile: Partial<MasterProfileType>): Promise<ProfileValidationResult> {
    const result: ProfileValidationResult = {
      isValid: false,
      hasEmail: false,
      hasName: false,
      hasOAuthProvider: false,
      errors: [],
      warnings: [],
    };

    // Check email
    if (profile.email && profile.email.trim() !== '') {
      result.hasEmail = true;
      
      // Validate email format
      const emailRegex = /^[^\s@]+@[^\s@]+\.[^\s@]+$/;
      if (!emailRegex.test(profile.email)) {
        result.errors.push('Invalid email format');
      }
    } else {
      result.errors.push('Email is required');
    }

    // Check name
    if (profile.name && profile.name.trim() !== '') {
      result.hasName = true;
    } else {
      result.warnings.push('Name is recommended but not required');
    }

    // Check OAuth providers
    if (profile.connectedProviders && profile.connectedProviders.length > 0) {
      result.hasOAuthProvider = true;
      console.log('[ProfileValidator] Connected OAuth providers:', profile.connectedProviders);
    } else {
      result.errors.push('At least one OAuth provider must be connected');
    }

    // All critical checks must pass
    result.isValid = result.errors.length === 0 && result.hasEmail && result.hasOAuthProvider;

    return result;
  }

  /**
   * Validate existing master profile
   * Ensures profile has all required data
   */
  async validateExistingProfile(): Promise<ProfileValidationResult> {
    const result: ProfileValidationResult = {
      isValid: false,
      hasEmail: false,
      hasName: false,
      hasOAuthProvider: false,
      errors: [],
      warnings: [],
    };

    try {
      const profile = await MasterProfile.getMasterProfile();

      if (!profile) {
        result.errors.push('No master profile found');
        return result;
      }

      return await this.validateProfileCreation(profile);

    } catch (error) {
      console.error('[ProfileValidator] Error validating existing profile:', error);
      result.errors.push(`Validation error: ${error}`);
      return result;
    }
  }

  /**
   * Verify OAuth tokens are valid for connected providers
   */
  async verifyOAuthTokens(profile: MasterProfileType): Promise<{ provider: string; valid: boolean }[]> {
    const results: { provider: string; valid: boolean }[] = [];

    if (!profile.connectedProviders || profile.connectedProviders.length === 0) {
      console.log('[ProfileValidator] No OAuth providers to verify');
      return results;
    }

    for (const providerId of profile.connectedProviders) {
      try {
        console.log(`[ProfileValidator] Verifying OAuth token for ${providerId}...`);
        
<<<<<<< HEAD
        // Check if token exists in AuthManager
        const isConnected = await AuthManager.isConnected(providerId);
=======
        // Check if token exists in MasterProfile
        const isConnected = await MasterProfile.isProviderConnected(providerId);
>>>>>>> c365f1f1
        
        results.push({
          provider: providerId,
          valid: isConnected,
        });

        if (isConnected) {
          console.log(`[ProfileValidator] ✅ ${providerId} token is valid`);
        } else {
          console.log(`[ProfileValidator] ❌ ${providerId} token is invalid or missing`);
        }

      } catch (error) {
        console.error(`[ProfileValidator] Error verifying ${providerId}:`, error);
        results.push({
          provider: providerId,
          valid: false,
        });
      }
    }

    return results;
  }

  /**
   * Create and validate master profile with OAuth data
   * This is the main entry point for profile creation after OAuth
   */
  async createValidatedProfile(profileData: {
    email: string;
    name?: string;
    providerId: string;
    providerData?: Record<string, unknown>;
  }): Promise<MasterProfileType> {
    console.log('[ProfileValidator] Creating validated profile...');

    // Build master profile
    const profile: MasterProfileType = {
      id: `user_${Date.now()}`,
      email: profileData.email,
      name: profileData.name || profileData.email.split('@')[0],
      createdAt: new Date().toISOString(),
      connectedProviders: [profileData.providerId],
    };

    // Add provider-specific data if available
    if (profileData.providerData) {
      // You can extend this to store provider-specific info
      console.log('[ProfileValidator] Provider data available:', Object.keys(profileData.providerData));
    }

    // Validate before saving
    const validation = await this.validateProfileCreation(profile);

    if (!validation.isValid) {
      const errorMessage = validation.errors.join(', ');
      throw new Error(`Profile validation failed: ${errorMessage}`);
    }

    // Log warnings if any
    if (validation.warnings.length > 0) {
      console.warn('[ProfileValidator] Profile warnings:', validation.warnings.join(', '));
    }

    // Save profile
    await MasterProfile.saveMasterProfile(profile);
    console.log('[ProfileValidator] ✅ Master profile saved with OAuth provider:', profileData.providerId);

    return profile;
  }

  /**
   * Log profile validation status
   */
  async logValidationStatus(): Promise<void> {
    const validation = await this.validateExistingProfile();

    if (validation.isValid) {
      console.log('[ProfileValidator] ✅ Master profile is valid');
      console.log('[ProfileValidator] - Has email:', validation.hasEmail);
      console.log('[ProfileValidator] - Has name:', validation.hasName);
      console.log('[ProfileValidator] - Has OAuth:', validation.hasOAuthProvider);
    } else {
      console.log('[ProfileValidator] ❌ Master profile validation failed');
      console.log('[ProfileValidator] Errors:', validation.errors);
      console.log('[ProfileValidator] Warnings:', validation.warnings);
    }
  }
}

export default new MasterProfileValidatorManager();<|MERGE_RESOLUTION|>--- conflicted
+++ resolved
@@ -112,15 +112,9 @@
     for (const providerId of profile.connectedProviders) {
       try {
         console.log(`[ProfileValidator] Verifying OAuth token for ${providerId}...`);
-        
-<<<<<<< HEAD
+        cursor/fix-code-issues-ecda
         // Check if token exists in AuthManager
         const isConnected = await AuthManager.isConnected(providerId);
-=======
-        // Check if token exists in MasterProfile
-        const isConnected = await MasterProfile.isProviderConnected(providerId);
->>>>>>> c365f1f1
-        
         results.push({
           provider: providerId,
           valid: isConnected,
